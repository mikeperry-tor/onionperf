'''
  OnionPerf
  Authored by Rob Jansen, 2015
  Copyright 2015-2020 The Tor Project
  See LICENSE for licensing information
'''

import binascii, hashlib
import os, traceback, subprocess, threading, queue, logging, time, datetime, re, shlex
from lxml import etree

# stem imports
from stem.util import str_tools
from stem.control import Controller
from stem.version import Version, Requirement, get_system_tor_version
from stem import __version__ as stem_version

class TGenConf(object):
    """Represents a TGen configuration, for both client and server."""
    def __init__(self, listen_port=None, connect_ip=None, connect_port=None, tor_ctl_port=None, tor_socks_port=None):
        self.listen_port = str(listen_port)
        self.tor_ctl_port = tor_ctl_port
        self.tor_socks_port = tor_socks_port
        # TGen clients use connect_ip and connect_port.
        self.connect_ip = connect_ip
        self.connect_port = connect_port

# onionperf imports
from . import analysis, monitor, model, util

def generate_docroot_index(docroot_path):
    root = etree.Element("files")
    with os.scandir(docroot_path) as files:
        for entry in files:
            if not entry.name == 'index.xml' and entry.is_file():
                e = etree.SubElement(root, "file")
                e.set("name", entry.name)
                stat_result = entry.stat()
                e.set("size", str(stat_result.st_size))
                mtime = datetime.datetime.fromtimestamp(stat_result.st_mtime)
                e.set("last_modified", mtime.replace(microsecond=0).isoformat(sep=' '))
                with open(entry, 'rb') as f:
                    fbytes = f.read()
                    e.set("sha256", binascii.b2a_base64(hashlib.sha256(fbytes).digest(), newline=False))
    with open("{0}/index.xml".format(docroot_path), 'wb') as f:
        et = etree.ElementTree(root)
        et.write(f, pretty_print=True, xml_declaration=True)

def readline_thread_task(instream, q):
    # wait for lines from stdout until the EOF
    for line in iter(instream.readline, b''): q.put(line)

def watchdog_thread_task(cmd, cwd, writable, done_ev, send_stdin, ready_search_str, ready_ev, no_relaunch):

    # launch or re-launch (or don't re-launch, if no_relaunch is set) our sub
    # process until we are told to stop if we fail too many times in too short
    # of time, give up and exit
    failure_times = []
    pause_time_seconds = 0
    while done_ev.is_set() is False:
        if pause_time_seconds > 0:
            time.sleep(pause_time_seconds)

        stdin_handle = subprocess.PIPE if send_stdin is not None else None
        subp = subprocess.Popen(shlex.split(cmd), cwd=cwd, stdout=subprocess.PIPE, stderr=subprocess.STDOUT, stdin=stdin_handle)

        # send some data to stdin if requested
        if send_stdin is not None:
            subp.stdin.write(send_stdin)
            subp.stdin.close()

        # wait for a string to appear in stdout if requested
        if ready_search_str is not None:
            boot_re = re.compile(ready_search_str)
            for bytes in iter(subp.stdout.readline, b''):
                line = bytes.decode('utf-8')
                writable.write(line)
                if boot_re.search(line):
                    break  # got it!

        # now the process is running *and* 'ready'
        if ready_ev is not None:
            ready_ev.set()

        # a helper will block on stdout and return lines back to us in a queue
        stdout_q = queue.Queue()
        t = threading.Thread(target=readline_thread_task, args=(subp.stdout, stdout_q))
        t.start()

        # collect output from the helper and write it, continuously checking to make
        # sure that the subprocess is still alive and the master doesn't want us to quit
        while subp.poll() is None and done_ev.is_set() is False:
            try:
                bytes = stdout_q.get(True, 1)
                writable.write(bytes.decode('utf-8'))
            except queue.Empty:
                # the queue is empty and the get() timed out, recheck loop conditions
                continue

        # either the process died, or we should shut down gracefully

        # if the process is still running, stop it
        if subp.poll() is None:
            # we collected no exit code, so it is still running
            subp.terminate()
            subp.wait()
        elif done_ev.is_set():
            logging.info("command '{}' finished as expected".format(cmd))
        elif no_relaunch:
            logging.info("command '{}' finished on its own".format(cmd))
            # our command finished on its own. time to terminate.
            done_ev.set()
        else:
            logging.warning("command '{}' finished before expected".format(cmd))
            now = time.time()
            # remove failures that happened more than an hour ago
            while len(failure_times) > 0 and failure_times[0] < (now-3600.0):
                failure_times.pop(0)
            # add a new failure that just occurred
            failure_times.append(now)
            pause_time_seconds = 30

        # the subp should be stopped now, flush any remaining lines
        #subp.stdout.close() # results in concurrent write error

        # the helper should stop since stdout was closed
        t.join()

        # helper thread is done, make sure we drain the remaining lines from the stdout queue
        while not stdout_q.empty():
            bytes = stdout_q.get_nowait()
            writable.write(bytes.decode('utf-8'))
        # if we have too many failures, exit the watchdog to propogate the error up
        if len(failure_times) > 10:
            break
        # now loop around: either the master asked us to stop, or the subp died and we relaunch it

    # too many failures, or master asked us to stop, close the writable before exiting thread
    writable.close()

def logrotate_thread_task(writables, tgen_writable, torctl_writable, docroot, nickname, done_ev):
    next_midnight = None

    while not done_ev.wait(1):
        # get time
        utcnow = datetime.datetime.utcnow()

        # setup the next expiration time (midnight tonight)
        if next_midnight is None:
            next_midnight = datetime.datetime(utcnow.year, utcnow.month, utcnow.day, 23, 59, 59)
            # make sure we are not already past the above time today
            if (next_midnight - utcnow).total_seconds() < 0:
                next_midnight -= datetime.timedelta(1)  # subtract 1 day

        # if we are past midnight, launch the rotate task
        if (next_midnight - utcnow).total_seconds() < 0:
            # handle the general writables we are watching
            for w in writables:
                w.rotate_file(filename_datetime=next_midnight)

            # handle tgen and tor writables specially, and do analysis
            if tgen_writable is not None or torctl_writable is not None:
                try:

                    # get our public ip address, do this every night in case it changes
                    public_measurement_ip_guess = util.get_ip_address()

                    # set up the analysis object with our log files
                    anal = analysis.OPAnalysis(nickname=nickname, ip_address=public_measurement_ip_guess)
                    if tgen_writable is not None:
                        anal.add_tgen_file(tgen_writable.rotate_file(filename_datetime=next_midnight))
                    if torctl_writable is not None:
                        anal.add_torctl_file(torctl_writable.rotate_file(filename_datetime=next_midnight))

                    # run the analysis, i.e. parse the files
                    anal.analyze()

                    # save the results in onionperf json format in the www docroot
                    anal.save(output_prefix=docroot, do_compress=True, date_prefix=next_midnight.date())

                    # update the xml index in docroot
                    generate_docroot_index(docroot)
                except Exception as e:
                    logging.warning("Caught and ignored exception in TorPerf log parser: {0}".format(repr(e)))
                    logging.warning("Formatted traceback: {0}".format(traceback.format_exc()))
            # reset our timer
            next_midnight = None

class Measurement(object):

<<<<<<< HEAD
    def __init__(self, tor_bin_path, tgen_bin_path, datadir_path, privatedir_path, nickname, oneshot, additional_client_conf=None, torclient_conf_file=None, torserver_conf_file=None, single_onion=False, drop_guards_interval_hours=0):
=======
    def __init__(self, tor_bin_path, tgen_bin_path, datadir_path, privatedir_path, nickname, additional_client_conf=None, torclient_conf_file=None, torserver_conf_file=None, single_onion=False):
>>>>>>> b8f1e5c2
        self.tor_bin_path = tor_bin_path
        self.tgen_bin_path = tgen_bin_path
        self.datadir_path = datadir_path
        self.privatedir_path = privatedir_path
        self.nickname = nickname
        self.threads = None
        self.done_event = None
        self.hs_v3_service_id = None
        self.www_docroot = "{0}/htdocs".format(self.datadir_path)
        self.base_config = os.environ['BASETORRC'] if "BASETORRC" in os.environ else ""
        self.additional_client_conf = additional_client_conf
        self.torclient_conf_file = torclient_conf_file
        self.torserver_conf_file = torserver_conf_file
        self.single_onion = single_onion
        self.drop_guards_interval_hours = drop_guards_interval_hours

    def run(self, do_onion=True, do_inet=True, tgen_model=None, tgen_client_conf=None, tgen_server_conf=None):
        '''
        only `tgen_server_conf.listen_port` are "public" and need to be opened on the firewall.
        if `tgen_client_conf.connect_port` != `tgen_server_conf.listen_port`, then you should have installed a forwarding rule in the firewall.
        all ports need to be unique though, and unique among multiple onionperf instances.

        here are some sane defaults:
        tgen_client_conf.listen_port=58888, tgen_client_conf.connect_port=8080, tgen_client_conf.tor_ctl_port=59050, tgen_client_conf.tor_socks_port=59000,
        tgen_server_conf.listen_port=8080, tgen_server_conf.tor_ctl_port=59051, tgen_server_conf.tor_socks_port=59001
        '''
        self.threads = []
        self.done_event = threading.Event()

        if tgen_client_conf is None:
            tgen_client_conf = TGenConf(listen_port=58888,
                                        connect_ip='0.0.0.0',
                                        connect_port=8080,
                                        tor_ctl_port=59050,
                                        tor_socks_port=59000)
        if tgen_server_conf is None:
            tgen_server_conf = TGenConf(listen_port=8080,
                                        tor_ctl_port=59051,
                                        tor_socks_port=59001)

        # if ctrl-c is pressed, shutdown child processes properly
        try:
            # make sure stem and Tor supports ephemeral HS (version >= 0.2.7.1-alpha)
            # and also the NEWNYM mode that clears descriptor cache (version >= 0.2.7.3-rc)
            if do_onion:
                try:
                    tor_version = get_system_tor_version(self.tor_bin_path)
                    if tor_version < Requirement.ADD_ONION or tor_version < Version('0.2.7.3-rc'):  # ADD_ONION is a stem 1.4.0 feature
                        logging.warning("OnionPerf in onion mode requires Tor version >= 0.2.7.3-rc, you have {0}, aborting".format(tor_version))
                        return
                except:
                    logging.warning("OnionPerf in onion mode requires stem version >= 1.4.0, you have {0}, aborting".format(stem_version))
                    return

            logging.info("Bootstrapping started...")
            logging.info("Log files for the client and server processes will be placed in {0}".format(self.datadir_path))

            general_writables = []
            tgen_client_writable, torctl_client_writable = None, None

            if do_onion or do_inet:
                tgen_model.port = tgen_server_conf.listen_port
                general_writables.append(self.__start_tgen_server(tgen_model))

            if do_onion:
                logging.info("Onion Service private keys will be placed in {0}".format(self.privatedir_path))
                # one must not have an open socks port when running a single
                # onion service.  see tor's man page for more information.
                if self.single_onion:
                    tgen_server_conf.tor_socks_port = 0
                tor_writable, torctl_writable = self.__start_tor_server(tgen_server_conf.tor_ctl_port,
                                                                        tgen_server_conf.tor_socks_port,
                                                                        {tgen_client_conf.connect_port:tgen_server_conf.listen_port})
                general_writables.append(tor_writable)
                general_writables.append(torctl_writable)

            if do_onion or do_inet:
                tor_writable, torctl_client_writable = self.__start_tor_client(tgen_client_conf.tor_ctl_port, tgen_client_conf.tor_socks_port)
                general_writables.append(tor_writable)

            server_urls = []
            if do_onion and self.hs_v3_service_id is not None:
                server_urls.append("{0}.onion:{1}".format(self.hs_v3_service_id, tgen_client_conf.connect_port))
            if do_inet:
                connect_ip = tgen_client_conf.connect_ip if tgen_client_conf.connect_ip != '0.0.0.0' else util.get_ip_address()
                server_urls.append("{0}:{1}".format(connect_ip, tgen_client_conf.connect_port))
            tgen_model.servers = server_urls

            if do_onion or do_inet:
                assert len(server_urls) > 0

                tgen_model.port = tgen_client_conf.listen_port
                tgen_model.socks_port = tgen_client_conf.tor_socks_port
                tgen_client_writable = self.__start_tgen_client(tgen_model)

                self.__start_log_processors(general_writables, tgen_client_writable, torctl_client_writable)

                logging.info("Bootstrapping finished, entering heartbeat loop")
                time.sleep(1)
                while True:
                    if tgen_model.num_transfers:
                        # This function blocks until our TGen client process
                        # terminated on its own.
                        self.__wait_for_tgen_client()
                        break

                    if self.__is_alive():
                        logging.info("All helper processes seem to be alive :)")
                    else:
                        logging.warning("Some parallel components failed too many times or have died :(")
                        logging.info("We are in a broken state, giving up and exiting now")
                        break

                    logging.info("Next main process heartbeat is in 1 hour (helper processes run on their own schedule)")
                    logging.info("press CTRL-C for graceful shutdown...")
                    time.sleep(3600)
            else:
                logging.info("No measurement mode set, nothing to do")

        except KeyboardInterrupt:
            logging.info("Interrupt received, please wait for graceful shutdown")
            self.__is_alive()
        finally:
            logging.info("Cleaning up child processes now...")

            if self.hs_v3_service_id is not None:
                try:
                    with Controller.from_port(port=self.hs_v3_control_port) as torctl:
                        torctl.authenticate()
                        torctl.remove_ephemeral_hidden_service(self.hs_v3_service_id)
                except: pass  # this fails to authenticate if tor proc is dead

#            logging.disable(logging.INFO)
            self.done_event.set()
            for t in self.threads:
                logging.info("Joining {0} thread...".format(t.getName()))
                t.join()
            time.sleep(1)
#            logging.disable(logging.NOTSET)

            logging.info("Child processes terminated")
            logging.info("Child process cleanup complete!")
            logging.info("Exiting")

    def __start_log_processors(self, general_writables, tgen_writable, torctl_writable):
        # rotate the log files, and then parse out the measurement data
        logrotate_args = (general_writables, tgen_writable, torctl_writable, self.www_docroot, self.nickname, self.done_event)
        logrotate = threading.Thread(target=logrotate_thread_task, name="logrotate", args=logrotate_args)
        logrotate.start()
        self.threads.append(logrotate)

    def __start_tgen_client(self, tgen_model_conf):
        return self.__start_tgen("client", tgen_model_conf)

    def __start_tgen_server(self, tgen_model_conf):
        return self.__start_tgen("server", tgen_model_conf)

    def __start_tgen(self, name, tgen_model_conf):
        logging.info("Starting TGen {0} process on port {1}...".format(name, tgen_model_conf.port))
        tgen_datadir = "{0}/tgen-{1}".format(self.datadir_path, name)
        if not os.path.exists(tgen_datadir): os.makedirs(tgen_datadir)

        tgen_confpath = "{0}/tgen.graphml.xml".format(tgen_datadir)
        if os.path.exists(tgen_confpath): os.remove(tgen_confpath)
        
        if tgen_model_conf.socks_port is None:
            model.ListenModel(tgen_port="{0}".format(tgen_model_conf.port)).dump_to_file(tgen_confpath)
            logging.info("TGen server running at 0.0.0.0:{0}".format(tgen_model_conf.port))
        else:
            tgen_model = model.TorperfModel(tgen_model_conf)
            tgen_model.dump_to_file(tgen_confpath)

        tgen_logpath = "{0}/onionperf.tgen.log".format(tgen_datadir)
        tgen_writable = util.FileWritable(tgen_logpath)
        logging.info("Logging TGen {1} process output to {0}".format(tgen_logpath, name))

        tgen_cmd = "{0} {1}".format(self.tgen_bin_path, tgen_confpath)
        # If we're running in "one-shot mode", TGen client will terminate on
        # its own and we don't need our watchdog to restart the process.
        no_relaunch = (name == "client" and tgen_model_conf.num_transfers)
        tgen_args = (tgen_cmd, tgen_datadir, tgen_writable, self.done_event, None, None, None, no_relaunch)
        tgen_watchdog = threading.Thread(target=watchdog_thread_task, name="tgen_{0}_watchdog".format(name), args=tgen_args)
        tgen_watchdog.start()
        self.threads.append(tgen_watchdog)

        return tgen_writable

    def create_tor_config(self, control_port, socks_port, tor_datadir, name):
        """
        This function generates a tor configuration based on a default
        template. This template is appended to any tor configuration inherited
        via the BASETORRC environment variable. Configuration in any additional
        tor client/server config files are then appended depending on whether
        "name" points to client or server. Any additional client configuration
        specified as a string is also added if the client is being configured.

        Finally, if there is no specific mention of either using Entry Guards
        (by default enabled) or bridges (by default disabled) the configurator
        appends an option to override the use of Entry Guards, to avoid
        measuring the guard node multiple times.
        """

        tor_config_template = self.base_config + "RunAsDaemon 0\nORPort 0\nDirPort 0\nControlPort {0}\nSocksPort {1}\nSocksListenAddress 127.0.0.1\nClientOnly 1\n\
WarnUnsafeSocks 0\nSafeLogging 0\nMaxCircuitDirtiness 60 seconds\nDataDirectory {2}\nDataDirectoryGroupReadable 1\nLog INFO stdout\n"
        tor_config = tor_config_template.format(control_port, socks_port, tor_datadir)
        if name == "server" and self.torserver_conf_file:
            with open(self.torserver_conf_file, 'r') as f:
                tor_config += f.read()
        if name == "client" and self.torclient_conf_file:
            with open(self.torclient_conf_file, 'r') as f:
                tor_config = tor_config + f.read()
        if name == "client" and self.additional_client_conf:
            tor_config += self.additional_client_conf
        if not 'UseEntryGuards' in tor_config and not 'UseBridges' in tor_config and self.drop_guards_interval_hours == 0:
            tor_config += "UseEntryGuards 0\n"
        if name == "server" and self.single_onion:
            tor_config += "HiddenServiceSingleHopMode 1\nHiddenServiceNonAnonymousMode 1\n"
        return tor_config

    def start_onion_service(self,
                            control_port,
                            hs_port_mapping,
                            key_path):
        logging.info("Creating ephemeral hidden service...")
    
        with Controller.from_port(port=control_port) as torctl:
            torctl.authenticate()
            if not os.path.exists(key_path):
                response = torctl.create_ephemeral_hidden_service(
                    hs_port_mapping,
                    detached=True,
                    await_publication=True,
                    key_content='ED25519-V3')
                with open(key_path, 'w') as key_file:
                    key_file.write('%s:%s' % (response.private_key_type,
                                              response.private_key))
            else:
                with open(key_path) as key_file:
                    key_type, key_content = key_file.read().split(':', 1)
                response = torctl.create_ephemeral_hidden_service(
                    hs_port_mapping,
                    detached=True,
                    await_publication=True,
                    key_content=key_content,
                    key_type=key_type)
            self.hs_v3_service_id = response.service_id
            self.hs_v3_control_port = control_port
    
            logging.info("Ephemeral hidden service is available at {0}.onion".format(response.service_id))
        return response.service_id

    def __start_tor_client(self, control_port, socks_port):
        return self.__start_tor("client", control_port, socks_port)

    def __start_tor_server(self, control_port, socks_port, hs_port_mapping):
        return self.__start_tor("server", control_port, socks_port, hs_port_mapping)

    def __start_tor(self, name, control_port, socks_port, hs_port_mapping=None):
        logging.info("Starting Tor {0} process with ControlPort={1}, SocksPort={2}...".format(name, control_port, socks_port))
        tor_datadir = "{0}/tor-{1}".format(self.datadir_path, name)
        key_path_v3 = "{0}/os_key_v3".format(self.privatedir_path)

        if not os.path.exists(tor_datadir): os.makedirs(tor_datadir)
        tor_config = self.create_tor_config(control_port,socks_port,tor_datadir,name)
        tor_confpath = "{0}/torrc".format(tor_datadir)
        with open(tor_confpath, 'wt') as f:
            f.write(tor_config)

        tor_logpath = "{0}/onionperf.tor.log".format(tor_datadir)
        tor_writable = util.FileWritable(tor_logpath)
        logging.info("Logging Tor {0} process output to {1}".format(name, tor_logpath))

        # from stem.process import launch_tor_with_config
        # tor_subp = launch_tor_with_config(tor_config, tor_cmd=self.tor_bin_path, completion_percent=100, init_msg_handler=None, timeout=None, take_ownership=False)
        tor_cmd = "{0} -f -".format(self.tor_bin_path)
        tor_stdin_bytes = str_tools._to_bytes(tor_config)
        tor_ready_str = "Bootstrapped 100"
        tor_ready_ev = threading.Event()
        tor_args = (tor_cmd, tor_datadir, tor_writable, self.done_event, tor_stdin_bytes, tor_ready_str, tor_ready_ev, False)
        tor_watchdog = threading.Thread(target=watchdog_thread_task, name="tor_{0}_watchdog".format(name), args=tor_args)
        tor_watchdog.start()
        self.threads.append(tor_watchdog)

        # wait until Tor finishes bootstrapping
        tor_ready_ev.wait()

        torctl_logpath = "{0}/onionperf.torctl.log".format(tor_datadir)
        torctl_writable = util.FileWritable(torctl_logpath)
        logging.info("Logging Tor {0} control port monitor output to {1}".format(name, torctl_logpath))

        # give a few seconds to make sure Tor had time to start listening on the control port
        time.sleep(3)

        torctl_events = [e for e in monitor.get_supported_torctl_events() if e not in ['DEBUG', 'INFO', 'NOTICE', 'WARN', 'ERR']]
        newnym_interval_seconds = 300
        torctl_args = (control_port, torctl_writable, torctl_events, newnym_interval_seconds, self.drop_guards_interval_hours, self.done_event)
        torctl_helper = threading.Thread(target=monitor.tor_monitor_run, name="torctl_{0}_helper".format(name), args=torctl_args)
        torctl_helper.start()
        self.threads.append(torctl_helper)

        if hs_port_mapping is not None:
            self.start_onion_service(control_port, hs_port_mapping, key_path_v3)

        return tor_writable, torctl_writable

    def __wait_for_tgen_client(self):
        logging.info("Waiting for TGen client to finish.")
        for t in self.threads:
            if t.getName() == "tgen_client_watchdog":
                while t.is_alive():
                    time.sleep(1)
                logging.info("TGen client finished.")

    def __is_alive(self):
        all_alive = True
        for t in self.threads:
            t_name = t.getName()
            if t.is_alive():
                logging.info("{0} is alive".format(t_name))
            else:
                logging.warning("{0} is dead!".format(t_name))
                all_alive = False
        return all_alive<|MERGE_RESOLUTION|>--- conflicted
+++ resolved
@@ -188,11 +188,7 @@
 
 class Measurement(object):
 
-<<<<<<< HEAD
-    def __init__(self, tor_bin_path, tgen_bin_path, datadir_path, privatedir_path, nickname, oneshot, additional_client_conf=None, torclient_conf_file=None, torserver_conf_file=None, single_onion=False, drop_guards_interval_hours=0):
-=======
-    def __init__(self, tor_bin_path, tgen_bin_path, datadir_path, privatedir_path, nickname, additional_client_conf=None, torclient_conf_file=None, torserver_conf_file=None, single_onion=False):
->>>>>>> b8f1e5c2
+    def __init__(self, tor_bin_path, tgen_bin_path, datadir_path, privatedir_path, nickname, additional_client_conf=None, torclient_conf_file=None, torserver_conf_file=None, single_onion=False, drop_guards_interval_hours=0):
         self.tor_bin_path = tor_bin_path
         self.tgen_bin_path = tgen_bin_path
         self.datadir_path = datadir_path
