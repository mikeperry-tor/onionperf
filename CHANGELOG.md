--- conflicted
+++ resolved
@@ -1,18 +1,13 @@
 # Changes in version 0.7 - 2020-??-??
 
-<<<<<<< HEAD
  - Add `onionperf measure --drop-guards` parameter to use and drop
    guards after a given number of hours. Implements #33399.
-
-# Changes in version 0.6 - 2020-08-08
-=======
  - Remove the `onionperf measure --oneshot` switch and replace it with
    new switches `--tgen-pause-initial`, `--tgen-pause-between`,
    `--tgen-transfer-size`, and `--tgen-num-transfers ` to further
    configure the generated TGen model.
 
-# Changes in version 0.6 - 2020-??-??
->>>>>>> b8f1e5c2
+# Changes in version 0.6 - 2020-08-08
 
  - Update to TGen 1.0.0, use TGenTools for parsing TGen log files, and
    update analysis results file version to 3.0. Implements #33974.
